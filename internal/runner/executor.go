package runner

import (
	"bytes"
	"context"
	"encoding/json"
	"fmt"
	"io"
	"log/slog"
	"net/http"
	"os"
	"os/exec"
	"path/filepath"
	"strings"
	"time"

	"github.com/Use-Tusk/fence/pkg/fence"
	"github.com/Use-Tusk/tusk-drift-cli/internal/config"
	"github.com/Use-Tusk/tusk-drift-cli/internal/logging"
	"github.com/Use-Tusk/tusk-drift-cli/internal/utils"
	core "github.com/Use-Tusk/tusk-drift-schemas/generated/go/core"
)

type Executor struct {
<<<<<<< HEAD
	serviceURL             string
	parallel               int
	testTimeout            time.Duration
	serviceCmd             *exec.Cmd
	server                 *Server
	serviceLogFile         *os.File
	enableServiceLogs      bool
	servicePort            int
	resultsDir             string
	ResultsFile            string // Will be set by the run command if --save-results is true
	OnTestCompleted        func(TestResult, Test)
	suiteSpans             []*core.Span
	globalSpans            []*core.Span // Explicitly marked global spans for cross-trace matching
	allowSuiteWideMatching bool         // When true, allows cross-trace matching from any suite span
	cancelTests            context.CancelFunc
=======
	serviceURL        string
	parallel          int
	testTimeout       time.Duration
	serviceCmd        *exec.Cmd
	server            *Server
	serviceLogFile    *os.File
	enableServiceLogs bool
	servicePort       int
	resultsDir        string
	ResultsFile       string
	OnTestCompleted   func(TestResult, Test)
	suiteSpans        []*core.Span
	cancelTests       context.CancelFunc
	disableSandbox    bool
	debug             bool
	fenceManager      *fence.Manager
>>>>>>> 1021e63e
}

func NewExecutor() *Executor {
	return &Executor{
		serviceURL:  "http://localhost:3000",
		parallel:    5,
		testTimeout: 30 * time.Second,
	}
}

// SetDisableSandbox sets whether to disable fence sandboxing for the service process
func (e *Executor) SetDisableSandbox(disable bool) {
	e.disableSandbox = disable
}

// IsSandboxDisabled returns true if fence sandboxing is disabled
func (e *Executor) IsSandboxDisabled() bool {
	return e.disableSandbox
}

// SetDebug enables debug mode for fence sandbox
func (e *Executor) SetDebug(debug bool) {
	e.debug = debug
}

func (e *Executor) SetResultsOutput(dir string) {
	e.resultsDir = dir

	timestamp := time.Now().Format("20060102-150405")
	e.ResultsFile = filepath.Join(dir, fmt.Sprintf("results-%s.json", timestamp))
}

func (e *Executor) RunTests(tests []Test) ([]TestResult, error) {
	return e.runTestsWithResilience(tests)
}

// runTestsWithResilience executes tests in batches with crash detection and recovery
func (e *Executor) runTestsWithResilience(tests []Test) ([]TestResult, error) {
	if len(tests) == 0 {
		return []TestResult{}, nil
	}

	batchSize := e.parallel
	allResults := make([]TestResult, 0, len(tests))

	for i := 0; i < len(tests); i += batchSize {
		end := i + batchSize
		if end > len(tests) {
			end = len(tests)
		}
		batch := tests[i:end]

		slog.Debug("Processing batch", "start", i, "end", end, "size", len(batch))

		results, serverCrashed := e.RunBatchWithCrashDetection(batch, batchSize)

		if !serverCrashed {
			// No crash detected - invoke callbacks manually for all results
			slog.Debug("Batch completed successfully, no crash detected", "batch_size", len(batch))
			if e.OnTestCompleted != nil {
				// Create a map of tests by TraceID for matching
				testsByID := make(map[string]Test, len(batch))
				for _, test := range batch {
					testsByID[test.TraceID] = test
				}
				// Invoke callbacks with correct test for each result
				for _, result := range results {
					if test, found := testsByID[result.TestID]; found {
						e.OnTestCompleted(result, test)
					}
				}
			}
			allResults = append(allResults, results...)
			continue
		}

		// Server crashed during batch - discard results, restart, and retry sequentially
		// Callbacks will fire during sequential execution from each test
		logging.LogToService(fmt.Sprintf("❌  Server crashed during batch execution. Restarting and retrying %d tests sequentially...", len(batch)))

		if err := e.RestartServerWithRetry(0); err != nil {
			// Can't restart - mark all remaining tests as failed
			logging.LogToService(fmt.Sprintf("❌ Failed to restart server: %v", err))
			logging.LogToService("Marking all remaining tests as failed")

			for j := i; j < len(tests); j++ {
				// TODO: should this be a specific error type or at least message?
				// We weren't able to restart the server, hence not able to run the remaining tests
				result := TestResult{
					TestID: tests[j].TraceID,
					Passed: false,
					Error:  fmt.Sprintf("Server repeatedly crashed, cannot continue: %v", err),
				}
				allResults = append(allResults, result)
				// Invoke callback for these failed results
				if e.OnTestCompleted != nil {
					e.OnTestCompleted(result, tests[j])
				}
			}
			return allResults, nil
		}

		// Re-run batch sequentially (callbacks fire normally)
		hasMoreTests := end < len(tests) // Are there more tests after this batch?
		sequentialResults := e.RunBatchSequentialWithCrashHandling(batch, hasMoreTests)
		allResults = append(allResults, sequentialResults...)
	}

	return allResults, nil
}

// RunTestsConcurrently executes tests in parallel with the specified concurrency limit
// This is now used internally by the resilience logic
func (e *Executor) RunTestsConcurrently(tests []Test, maxConcurrency int) ([]TestResult, error) {
	if len(tests) == 0 {
		return []TestResult{}, nil
	}

	ctx, cancel := context.WithCancel(context.Background())
	defer cancel()

	// Store cancel function so signal handler can call it
	e.cancelTests = cancel

	testChan := make(chan Test, len(tests))
	resultChan := make(chan TestResult, len(tests))

	for workerID := range maxConcurrency {
		go func(workerID int) {
			for test := range testChan {
				slog.Debug("Worker starting test", "workerID", workerID, "testID", test.TraceID)
				select {
				case <-ctx.Done():
					// Context cancelled - mark as cancelled, not deviation
					resultChan <- TestResult{
						TestID:    test.TraceID,
						Passed:    false,
						Cancelled: true,
						Error:     "Test execution interrupted",
					}
					return
				default:
					result, err := e.RunSingleTest(test)
					if err != nil {
						result = TestResult{
							TestID: test.TraceID,
							Passed: false,
							Error:  err.Error(),
						}
						slog.Debug("Worker test failed", "workerID", workerID, "testID", test.TraceID, "error", err)
					} else {
						slog.Debug("Worker test completed", "workerID", workerID, "testID", test.TraceID, "passed", result.Passed)
					}
					resultChan <- result
				}
			}
		}(workerID)
	}

	for _, test := range tests {
		testChan <- test
	}
	close(testChan)

	results := make([]TestResult, 0, len(tests))
	for i := 0; i < len(tests); i++ {
		select {
		case result := <-resultChan:
			results = append(results, result)
		case <-ctx.Done():
			// Interrupted - mark remaining tests as cancelled
			for j := i; j < len(tests); j++ {
				results = append(results, TestResult{
					TestID:    tests[j].TraceID,
					Passed:    false,
					Cancelled: true,
					Error:     "Test execution interrupted",
				})
			}
			return results, nil
		}
	}

	slog.Debug("Completed concurrent test execution",
		"totalTests", len(tests),
		"maxConcurrency", maxConcurrency,
		"passed", countPassedTests(results),
		"failed", len(results)-countPassedTests(results))

	return results, nil
}

// RunBatchWithCrashDetection runs a batch of tests and detects if the server crashed
func (e *Executor) RunBatchWithCrashDetection(batch []Test, concurrency int) ([]TestResult, bool) {
	results, err := e.RunTestsConcurrently(batch, concurrency)
	// Check if context was cancelled (e.g., Ctrl+C)
	if err != nil {
		return results, false
	}

	// Check if any result has an error
	hasErrors := false
	for _, result := range results {
		if result.Error != "" {
			hasErrors = true
			break
		}
	}

	// If errors found, check if server is still healthy
	serverCrashed := false
	if hasErrors {
		serverCrashed = !e.CheckServerHealth()
		if serverCrashed {
			slog.Debug("Server crash detected via health check", "batch_size", len(batch))
		}
	}

	return results, serverCrashed
}

// RunBatchSequentialWithCrashHandling runs a batch of tests sequentially, restarting after each crash
// hasMoreTestsAfterBatch indicates if there are more tests to run after this batch completes
func (e *Executor) RunBatchSequentialWithCrashHandling(batch []Test, hasMoreTestsAfterBatch bool) []TestResult {
	results := make([]TestResult, 0, len(batch))
	consecutiveRestartAttempt := 0

	for idx, test := range batch {
		slog.Debug("Running test sequentially", "index", idx+1, "total", len(batch), "testID", test.TraceID)
		logging.LogToService(fmt.Sprintf("Running test %d/%d sequentially: %s", idx+1, len(batch), test.TraceID))

		result, err := e.RunSingleTest(test)
		result.RetriedAfterCrash = true

		// Check if this test crashed the server
		if err != nil && !e.CheckServerHealth() {
			slog.Warn("Test crashed the server", "testID", test.TraceID, "error", err)
			logging.LogToService(fmt.Sprintf("⚠️  Test %s crashed the server", test.TraceID))

			result.CrashedServer = true

			// Try to restart for next test (either in this batch or subsequent batches)
			shouldRestart := (idx < len(batch)-1) || hasMoreTestsAfterBatch
			if shouldRestart {
				logging.LogToService("Restarting server for next test...")
				if restartErr := e.RestartServerWithRetry(consecutiveRestartAttempt); restartErr != nil {
					consecutiveRestartAttempt++
					// If multiple tests in a row crash the server, we need to mark the remaining tests as failed
					if consecutiveRestartAttempt >= MaxServerRestartAttempts {
						// Mark remaining tests in batch as failed
						logging.LogToService(fmt.Sprintf("❌ Exceeded maximum restart attempts. Marking remaining %d tests as failed.", len(batch)-idx-1))
						results = append(results, result)
						for j := idx + 1; j < len(batch); j++ {
							failedResult := TestResult{
								TestID: batch[j].TraceID,
								Passed: false,
								Error:  "Server repeatedly crashed, cannot continue testing",
							}
							results = append(results, failedResult)
							// Invoke callback for these failed results
							if e.OnTestCompleted != nil {
								e.OnTestCompleted(failedResult, batch[j])
							}
						}
						break
					}
				} else {
					consecutiveRestartAttempt = 0 // Reset on successful restart
				}
			}
		} else {
			// Test succeeded or failed normally (server still running)
			consecutiveRestartAttempt = 0 // Reset counter on successful test
		}

		results = append(results, result)

		// Invoke callback for this test result
		if e.OnTestCompleted != nil {
			e.OnTestCompleted(result, test)
		}
	}

	return results
}

// GetConcurrency returns the current concurrency setting
func (e *Executor) GetConcurrency() int {
	return e.parallel
}

// GetServer returns the server instance
func (e *Executor) GetServer() *Server {
	return e.server
}

// GetSuiteSpans returns the suite spans (includes pre-app-start spans)
func (e *Executor) GetSuiteSpans() []*core.Span {
	return e.suiteSpans
}

// WaitForSpanData blocks briefly until inbound or match events are recorded for a test
func (e *Executor) WaitForSpanData(traceID string, timeout time.Duration) {
	if e.server != nil {
		e.server.WaitForSpanData(traceID, timeout)
	}
}

// SetConcurrency sets the maximum number of concurrent tests
func (e *Executor) SetConcurrency(concurrency int) {
	if concurrency > 0 {
		e.parallel = concurrency
	}
}

func (e *Executor) SetTestTimeout(timeout time.Duration) {
	if timeout > 0 {
		e.testTimeout = timeout
	}
}

func (e *Executor) SetOnTestCompleted(callback func(TestResult, Test)) {
	e.OnTestCompleted = callback
}

func (e *Executor) SetSuiteSpans(spans []*core.Span) {
	e.suiteSpans = spans
	if e.server != nil && len(spans) > 0 {
		e.server.SetSuiteSpans(spans)
	}
}

func (e *Executor) SetGlobalSpans(spans []*core.Span) {
	e.globalSpans = spans
	if e.server != nil && len(spans) > 0 {
		e.server.SetGlobalSpans(spans)
	}
}

func (e *Executor) SetAllowSuiteWideMatching(enabled bool) {
	e.allowSuiteWideMatching = enabled
	if e.server != nil {
		e.server.SetAllowSuiteWideMatching(enabled)
	}
}

func (e *Executor) CancelTests() {
	if e.cancelTests != nil {
		e.cancelTests()
	}
}

func (e *Executor) IsServiceLogsEnabled() bool {
	return e.enableServiceLogs
}

// CheckServerHealth performs a quick health check to see if the service is responsive
func (e *Executor) CheckServerHealth() bool {
	cfg, err := config.Get()
	if err != nil {
		slog.Debug("Failed to get config for health check", "error", err)
		return false
	}

	// Use readiness command if configured
	if cfg.Service.Readiness.Command != "" {
		cmd := createReadinessCommand(cfg.Service.Readiness.Command)
		if err := cmd.Run(); err == nil {
			return true
		}
		slog.Debug("Readiness command failed", "command", cfg.Service.Readiness.Command)
		return false
	}

	// Fallback to simple HTTP HEAD request if no readiness command configured
	client := &http.Client{Timeout: 2 * time.Second}

	req, err := http.NewRequest("HEAD", e.serviceURL, nil)
	if err != nil {
		return false
	}

	resp, err := client.Do(req)
	if err != nil {
		slog.Debug("Health check failed", "error", err)
		return false
	}
	defer func() { _ = resp.Body.Close() }()

	// Any response (even error status codes) means the server is alive
	return true
}

func countPassedTests(results []TestResult) int {
	count := 0
	for _, result := range results {
		if result.Passed {
			count++
		}
	}
	return count
}

// GetStartupFailureHelpMessage returns a user-friendly help message when the service fails to start.
// It explains how to use --enable-service-logs and shows where logs will be saved.
func (e *Executor) GetStartupFailureHelpMessage() string {
	var msg strings.Builder

	msg.WriteString("\n")
	msg.WriteString("💡 Tip: Use --enable-service-logs to see detailed service logs and diagnose startup issues.\n")
	msg.WriteString("   Service logs show the stdout/stderr output from your service, which can help identify why the service failed to start.\n")

	// Always show where logs would be saved
	logsDir := utils.GetLogsDir()
	if e.enableServiceLogs && e.serviceLogFile != nil {
		msg.WriteString(fmt.Sprintf("📄 Service logs are available at: %s\n", e.serviceLogFile.Name()))
	} else {
		msg.WriteString(fmt.Sprintf("📁 Service logs will be saved to: %s/\n", logsDir))
	}

	return msg.String()
}

// RunSingleTest replays a single trace on the service under test.
// NOTE: this does not invoke the OnTestCompleted callback. It is the responsibility of the caller to invoke it.
func (e *Executor) RunSingleTest(test Test) (TestResult, error) {
	// Load all spans for this trace into the server for sophisticated matching
	if e.server != nil {
		if len(test.Spans) > 0 {
			e.server.LoadSpansForTrace(test.TraceID, test.Spans)
		} else {
			spans, err := e.LoadSpansForTrace(test.TraceID, test.FileName)
			if err != nil {
				slog.Warn("Failed to load spans for trace", "traceID", test.TraceID, "error", err)
			} else {
				e.server.LoadSpansForTrace(test.TraceID, spans)
			}
		}

		// Help attribute outbound events to this test when SDK omits testId
		e.server.SetCurrentTestID(test.TraceID)
		defer e.server.SetCurrentTestID("")
	}

	var reqBody io.Reader
	if test.Request.Body != nil {
		// Extract body schema from input schema
		var bodySchema *core.JsonSchema
		if len(test.Spans) > 0 {
			// Root/server span has the request data
			for _, span := range test.Spans {
				if span.IsRootSpan && span.InputSchema != nil && span.InputSchema.Properties != nil {
					bodySchema = span.InputSchema.Properties["body"]
					break
				}
			}
		}

		// Decode body using schema (returns both bytes and parsed value)
		decodedBytes, _, err := DecodeValueBySchema(test.Request.Body, bodySchema)
		if err != nil {
			return TestResult{}, fmt.Errorf("failed to decode request body: %w", err)
		}

		reqBody = bytes.NewReader(decodedBytes)
	}

	urlStr := test.Request.Path
	if !strings.HasPrefix(urlStr, "http://") && !strings.HasPrefix(urlStr, "https://") {
		urlStr = e.serviceURL + urlStr
	}
	req, err := http.NewRequest(test.Request.Method, urlStr, reqBody)
	if err != nil {
		return TestResult{}, err
	}

	req.Header.Set("x-td-trace-id", test.TraceID)

	if test.Request.Body != nil {
		req.Header.Set("Content-Type", "application/json")
	}

	for k, v := range test.Request.Headers {
		req.Header.Set(k, v)
	}

	client := &http.Client{Timeout: e.testTimeout}

	startTime := time.Now()
	resp, err := client.Do(req)
	duration := int(time.Since(startTime).Milliseconds())

	if err != nil {
		result := TestResult{
			TestID:   test.TraceID,
			Passed:   false,
			Error:    err.Error(),
			Duration: duration,
		}
		return result, err
	}

	defer func() {
		if err := resp.Body.Close(); err != nil {
			slog.Warn("Failed to close response body", "error", err)
		}
	}()

	result, _ := e.compareAndGenerateResult(test, resp, duration)

	return result, nil
}

func OutputSingleResult(result TestResult, test Test, format string, quiet bool, verbose bool) {
	switch format {
	case "json":
		outputSingleJSON(result)
	default:
		outputSingleText(result, test, quiet, verbose)
	}
}

func outputSingleJSON(result TestResult) {
	encoder := json.NewEncoder(os.Stdout)
	encoder.SetIndent("", "  ")
	_ = encoder.Encode(result)
}

func outputSingleText(result TestResult, test Test, quiet bool, verbose bool) {
	if result.Cancelled {
		return
	}

	green := ""
	orange := ""
	yellow := ""
	red := ""
	reset := ""

	if utils.IsTerminal() && os.Getenv("NO_COLOR") == "" {
		green = "\033[32m"
		orange = "\033[38;5;208m"
		yellow = "\033[33m"
		red = "\033[31m"
		reset = "\033[0m"
	}

	// Handle server crash scenario
	if result.CrashedServer {
		fmt.Printf("%s❌ SERVER CRASHED - %s (%dms)%s", red, result.TestID, result.Duration, reset)
		if result.RetriedAfterCrash {
			fmt.Printf(" %s[retried]%s\n", yellow, reset)
		} else {
			fmt.Println()
		}
		if result.Error != "" {
			fmt.Printf("  Error: %s\n", result.Error)
		}
		return
	}

	if result.Passed {
		if !quiet {
			suffix := ""
			if result.RetriedAfterCrash {
				suffix = fmt.Sprintf(" %s[retried after crash]%s", yellow, reset)
			}
			fmt.Printf("%s✓ NO DEVIATION - %s (%dms)%s%s\n", green, result.TestID, result.Duration, reset, suffix)
		}
	} else {
		suffix := ""
		if result.RetriedAfterCrash {
			suffix = fmt.Sprintf(" %s[retried after crash]%s", yellow, reset)
		}
		fmt.Printf("%s● DEVIATION - %s (%dms)%s%s\n", orange, result.TestID, result.Duration, reset, suffix)

		if verbose && !quiet && len(result.Deviations) > 0 {
			fmt.Printf("  Request: %s %s\n", test.Request.Method, test.Request.Path)
			if len(test.Request.Headers) > 0 {
				fmt.Printf("  Headers:\n")
				for key, value := range test.Request.Headers {
					fmt.Printf("    %s: %s\n", key, value)
				}
			}
			if test.Request.Body != nil {
				fmt.Printf("  Body: %v\n", test.Request.Body)
			}
			fmt.Println()

			for _, dev := range result.Deviations {
				fmt.Printf("  %sDeviation: %s%s\n", yellow, dev.Description, reset)
				fmt.Printf("    Expected: %v\n", dev.Expected)
				fmt.Printf("    Actual: %v\n", dev.Actual)
			}
		}

		if result.Error != "" {
			fmt.Printf("  Error: %s\n", result.Error)
		}
	}
}

func OutputResultsSummary(results []TestResult, format string, quiet bool) error {
	passed := 0
	failed := 0
	cancelled := 0
	crashed := 0

	for _, result := range results {
		switch {
		case result.Cancelled:
			cancelled++
		case result.CrashedServer:
			crashed++
		case result.Passed:
			passed++
		default:
			failed++
		}
	}

	if format == "json" {
		if crashed > 0 {
			fmt.Fprintf(os.Stderr, "\nTests: %d total, %d passed, %d failed, %d crashed server\n",
				len(results), passed, failed, crashed)
		} else {
			fmt.Fprintf(os.Stderr, "\nTests: %d total, %d passed, %d failed\n",
				len(results), passed, failed)
		}

		if failed > 0 || crashed > 0 {
			return fmt.Errorf("%d tests with deviations, %d crashed server", failed, crashed)
		}
		return nil
	}

	green := ""
	orange := ""
	red := ""
	reset := ""
	gray := ""

	if utils.IsTerminal() && os.Getenv("NO_COLOR") == "" {
		green = "\033[32m"
		orange = "\033[38;5;208m"
		red = "\033[31m"
		gray = "\033[90m"
		reset = "\033[0m"
	}

	// Build summary string based on what we have
	summaryParts := []string{
		fmt.Sprintf("%d total", len(results)),
		fmt.Sprintf("%s%d passed%s", green, passed, reset),
	}

	if failed > 0 {
		summaryParts = append(summaryParts, fmt.Sprintf("%s%d deviations%s", orange, failed, reset))
	}

	if crashed > 0 {
		summaryParts = append(summaryParts, fmt.Sprintf("%s%d crashed server%s", red, crashed, reset))
	}

	if cancelled > 0 {
		summaryParts = append(summaryParts, fmt.Sprintf("%s%d cancelled%s", gray, cancelled, reset))
	}

	fmt.Printf("\nTests: %s\n\n", strings.Join(summaryParts, ", "))

	if failed > 0 || crashed > 0 {
		switch {
		case crashed > 0 && failed > 0:
			return fmt.Errorf("%d tests with deviations, %d crashed server", failed, crashed)
		case crashed > 0:
			return fmt.Errorf("%d tests crashed server", crashed)
		default:
			return fmt.Errorf("%d tests with deviations", failed)
		}
	}

	return nil
}<|MERGE_RESOLUTION|>--- conflicted
+++ resolved
@@ -22,7 +22,6 @@
 )
 
 type Executor struct {
-<<<<<<< HEAD
 	serviceURL             string
 	parallel               int
 	testTimeout            time.Duration
@@ -38,24 +37,9 @@
 	globalSpans            []*core.Span // Explicitly marked global spans for cross-trace matching
 	allowSuiteWideMatching bool         // When true, allows cross-trace matching from any suite span
 	cancelTests            context.CancelFunc
-=======
-	serviceURL        string
-	parallel          int
-	testTimeout       time.Duration
-	serviceCmd        *exec.Cmd
-	server            *Server
-	serviceLogFile    *os.File
-	enableServiceLogs bool
-	servicePort       int
-	resultsDir        string
-	ResultsFile       string
-	OnTestCompleted   func(TestResult, Test)
-	suiteSpans        []*core.Span
-	cancelTests       context.CancelFunc
-	disableSandbox    bool
-	debug             bool
-	fenceManager      *fence.Manager
->>>>>>> 1021e63e
+	disableSandbox         bool
+	debug                  bool
+	fenceManager           *fence.Manager
 }
 
 func NewExecutor() *Executor {
